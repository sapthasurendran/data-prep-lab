--- conflicted
+++ resolved
@@ -9,7 +9,6 @@
         branches:
             - "dev"
 jobs:
-<<<<<<< HEAD
     test-lib:
         runs-on: ubuntu-latest
         steps:
@@ -26,60 +25,20 @@
             - name: Test Code Transforms
               run: |
                   make -C transforms/code DOCKER=docker venv test-src
-    test-universal-doc_id:
+    test-universal:
         runs-on: ubuntu-latest
         steps:
             - name: Checkout
               uses: actions/checkout@v4
             - name: Test Universal Transforms
               run: |
-                  make -C transforms/universal/doc_id DOCKER=docker venv test-src
-    test-universal-ededup:
-        runs-on: ubuntu-latest
-        steps:
-            - name: Checkout
-              uses: actions/checkout@v4
-            - name: Test Universal Transforms
-              run: |
-                  make -C transforms/universal/ededup DOCKER=docker venv test-src
-    test-universal-fdedup:
-        runs-on: ubuntu-latest
-        steps:
-            - name: Checkout
-              uses: actions/checkout@v4
-            - name: Test Universal Transforms
-              run: |
-                  make -C transforms/universal/fdedup DOCKER=docker venv test-src
-    test-universal-filter:
-        runs-on: ubuntu-latest
-        steps:
-            - name: Checkout
-              uses: actions/checkout@v4
-            - name: Test Universal Transforms
-              run: |
-                  make -C transforms/universal/filter DOCKER=docker venv test-src
-    test-universal-noop:
-        runs-on: ubuntu-latest
-        steps:
-            - name: Checkout
-              uses: actions/checkout@v4
-            - name: Test Universal Transforms
-              run: |
-                  make -C transforms/universal/noop DOCKER=docker venv test-src
-    test-universal-tokenization:
-        runs-on: ubuntu-latest
-        steps:
-            - name: Checkout
-              uses: actions/checkout@v4
-            - name: Test Universal Transforms
-              run: |
-                  make -C transforms/universal/tokenization DOCKER=docker venv test-src
+                  make -C transforms/universal DOCKER=docker venv test-src
     test-tools:
         runs-on: ubuntu-latest
         steps:
             - name: Checkout
               uses: actions/checkout@v4
-            - name: Test Universal Transforms
+            - name: Test tools
               run: |
                   make -C tools DOCKER=docker venv test
     test-kfp-lib:
@@ -87,7 +46,7 @@
         steps:
             - name: Checkout
               uses: actions/checkout@v4
-            - name: Test Universal Transforms
+            - name: Test KFP lib
               run: |
                   source kind/requirements.env
                   export PATH=$PATH:/tmp/
@@ -109,70 +68,6 @@
         steps:
             - name: Checkout
               uses: actions/checkout@v4
-            - name: Test Universal Transforms
+            - name: Test KFP compile
               run: |
-                  make -C kfp/transform_workflows venv build
-=======
-  test-lib:
-    runs-on: ubuntu-latest
-    steps:
-    - name: Checkout
-      uses: actions/checkout@v4
-    - name: Test data-processing-lib
-      run: |
-         make -C data-processing-lib DOCKER=docker venv test
-  test-code:
-    runs-on: ubuntu-latest
-    steps:
-    - name: Checkout
-      uses: actions/checkout@v4
-    - name: Test Code Transforms
-      run: |
-         make -C transforms/code DOCKER=docker venv test-src 
-  test-universal:
-    runs-on: ubuntu-latest
-    steps:
-    - name: Checkout
-      uses: actions/checkout@v4
-    - name: Test Universal Transforms
-      run: |
-         make -C transforms/universal DOCKER=docker venv test-src
-  test-tools:
-    runs-on: ubuntu-latest
-    steps:
-    - name: Checkout
-      uses: actions/checkout@v4
-    - name: Test tools
-      run: |
-         make -C tools DOCKER=docker venv test
-  test-kfp-lib:
-      runs-on: ubuntu-latest
-      steps:
-      - name: Checkout
-        uses: actions/checkout@v4
-      - name: Test KFP lib
-        run: |
-              source kind/requirements.env
-              export PATH=$PATH:/tmp/
-              curl -Lo /tmp/kind https://kind.sigs.k8s.io/dl/v${KIND_VERSION}/kind-linux-amd64
-              curl -fsSL -o /tmp/get_helm.sh https://raw.githubusercontent.com/helm/helm/master/scripts/get-helm-3
-              chmod 700 /tmp/get_helm.sh
-              HELM_INSTALL_DIR=/tmp/ /tmp/get_helm.sh -v v${HELM_VERSION} --no-sudo
-              chmod 777 /tmp/helm
-              chmod 777 /tmp/kind
-              curl -L https://dl.k8s.io/release/v${KUBECTL_VERSION}/bin/linux/amd64/kubectl -o /tmp/kubectl
-              chmod 777 /tmp/kubectl
-              curl https://dl.min.io/client/mc/release/linux-amd64/mc --create-dirs -o /tmp/mc
-              chmod +x /tmp/mc
-              export DEPLOY_KUBEFLOW=0
-              make -C kind setup 
-              make -C kfp/kfp_support_lib build test
-  test-kfp-compile:
-    runs-on: ubuntu-latest
-    steps:
-    - name: Checkout
-      uses: actions/checkout@v4
-    - name: Test KFP compile
-      run: |
-         make -C kfp/transform_workflows venv build 
->>>>>>> fa914040
+                  make -C kfp/transform_workflows venv build