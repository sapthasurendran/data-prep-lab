--- conflicted
+++ resolved
@@ -146,13 +146,9 @@
 
 There are various entry points that you can choose based on the use case. Below are a few demos to get you started. 
 
-<<<<<<< HEAD
-> **Note:** You will need to run the setup commands in the [`data-processing-lib/README`](data-processing-lib/README.md) before running the following examples.
-=======
 ### Build Your Own Transforms
 Follow the documentation [here](data-processing-lib/doc/overview.md) to build your own transform
 and run it in either the python  or Ray runtimes. 
->>>>>>> 489bec82
 
 ### Run a Single Transform on Local Ray
 Get started by running the "noop" transform that performs an identity operation by following the 
