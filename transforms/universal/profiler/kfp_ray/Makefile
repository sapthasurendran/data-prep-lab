REPOROOT=${CURDIR}/../../../../
WORKFLOW_VENV_ACTIVATE=${REPOROOT}/transforms/venv/bin/activate
include $(REPOROOT)/transforms/.make.workflows

SRC_DIR=${CURDIR}/../ray/

PYTHON_WF := $(shell find ./ -name '*_wf.py')
YAML_WF := $(patsubst %.py, %.yaml, ${PYTHON_WF})

workflow-venv: .check_python_version ${WORKFLOW_VENV_ACTIVATE}

clean:: .defaults.clean

setup:: 

venv::

build::

test::

test-src::

test-image::

publish::

image::

load-image::

.PHONY: workflow-build
workflow-build: workflow-venv
	$(MAKE) $(YAML_WF)

.PHONY: workflow-test
workflow-test: workflow-build
	$(MAKE) .workflows.test-pipeline TRANSFORM_SRC=${SRC_DIR} PIPELINE_FILE=profiler_wf.yaml

.PHONY: workflow-upload
workflow-upload: workflow-build
	@for file in $(YAML_WF); do \
		$(MAKE) .workflows.upload-pipeline PIPELINE_FILE=$$file; \
	done

.PHONY: set-versions
set-versions:
	@for file in $(PYTHON_WF); do \
		$(MAKE) .workflows.set-versions PIPELINE_FILE=$$file; \
<<<<<<< HEAD
	done
=======
	done
>>>>>>> 399d2c14
<|MERGE_RESOLUTION|>--- conflicted
+++ resolved
@@ -47,8 +47,4 @@
 set-versions:
 	@for file in $(PYTHON_WF); do \
 		$(MAKE) .workflows.set-versions PIPELINE_FILE=$$file; \
-<<<<<<< HEAD
 	done
-=======
-	done
->>>>>>> 399d2c14
