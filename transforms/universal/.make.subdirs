# These ae passing
blocklisting
noop
split_file
fdedup
ededup
doc_id
<<<<<<< HEAD
tokenization
=======
#coalesce
>>>>>>> 4abf38ec
# These are failing
# coalesce
<|MERGE_RESOLUTION|>--- conflicted
+++ resolved
@@ -5,10 +5,6 @@
 fdedup
 ededup
 doc_id
-<<<<<<< HEAD
-tokenization
-=======
 #coalesce
->>>>>>> 4abf38ec
 # These are failing
-# coalesce
+#tokenization