#!/bin/bash
usage() {
cat << EOF
Check that each transform in transforms/<category>/<transform> has a corresponding 
  .github/workflows/test-<category>-<transforms>.yml file and,
  .github/workflows/test-<category>-<transforms>-kfp.yml file if 
	there is a kfp_ray directory for the transform, and
	the transform is not in the kfp black list.
Options:
   -show-kfp-black-list: prints the space separate list of transform 
	directories (base names) and exits.
   -help: show this message.
EOF
}

if [ ! -d transforms ]; then
    echo Please run this script from the top of the repository
    exit 1
fi
<<<<<<< HEAD
KFP_BLACK_LIST="doc_chunk pdf2parquet pii_redactor text_encoder license_select repo_level_ordering fdedup"
=======
KFP_BLACK_LIST="doc_chunk pdf2parquet pii_redactor text_encoder license_select repo_level_ordering header_cleanser"
>>>>>>> f982ebe9
while [ $# -ne 0 ]; do
   case $1 in
        -show-kfp-black-list)    echo $KFP_BLACK_LIST; exit 0;
	;;
        *help)          	usage; exit 0;  
	;;
	*) echo Unrecognized option $1. exit 1
	;;
   esac
   shift; 
done
for i in $(find transforms  -maxdepth 2 -mindepth 2 -type d | grep -v venv); do 
    transform=$(basename $i)
    category=$(dirname $i)
    category=$(basename $category)
    workflows=.github/workflows/test-$category-$transform.yml
    is_blacklisted=$(echo $KFP_BLACK_LIST | grep $transform)     
    if [ -d $i/kfp_ray -a -z "$is_blacklisted" ]; then
    	workflows="$workflows .github/workflows/test-$category-$transform-kfp.yml"
    else
	echo KFP workflow for $transform is not expected. 
    fi
    for workflow in $workflows; do
	if [ ! -e $workflow ]; then 
	    echo Missing $workflow for transform $category/$transform 
	    echo Fix this by running make in the .github/workflows directory
	    exit 1
	else
	    echo Verified existence of $workflow
	fi 
    done
done<|MERGE_RESOLUTION|>--- conflicted
+++ resolved
@@ -17,11 +17,7 @@
     echo Please run this script from the top of the repository
     exit 1
 fi
-<<<<<<< HEAD
-KFP_BLACK_LIST="doc_chunk pdf2parquet pii_redactor text_encoder license_select repo_level_ordering fdedup"
-=======
-KFP_BLACK_LIST="doc_chunk pdf2parquet pii_redactor text_encoder license_select repo_level_ordering header_cleanser"
->>>>>>> f982ebe9
+KFP_BLACK_LIST="doc_chunk pdf2parquet pii_redactor text_encoder license_select repo_level_ordering header_cleanser fdedup"
 while [ $# -ne 0 ]; do
    case $1 in
         -show-kfp-black-list)    echo $KFP_BLACK_LIST; exit 0;
