--- conflicted
+++ resolved
@@ -62,18 +62,15 @@
         if is_folder:
             # folder transform
             files = runtime.get_folders(data_access=data_access)
-            logger.info(f"Number of folders is {len(files)}")        # Get files to process
+            logger.info(f"Number of folders is {len(files)}")  # Get files to process
         else:
             files, profile, retries = data_access.get_files_to_process()
             if len(files) == 0:
                 logger.error("No input files to process - exiting")
                 return 0
-<<<<<<< HEAD
-=======
             # log retries
             if retries > 0:
                 statistics.add_stats.remote({"data access retries": retries})
->>>>>>> 371a7124
             logger.info(f"Number of files is {len(files)}, source profile {profile}")
         # Print interval
         print_interval = int(len(files) / 100)
