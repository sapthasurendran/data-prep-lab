--- conflicted
+++ resolved
@@ -70,16 +70,4 @@
         Create Mutator runtime
         :return: mutator class
         """
-<<<<<<< HEAD
-        return self.transformer
-
-    #
-    # def get_input_params(self) -> dict[str, Any]:
-    #     """
-    #     get input parameters for job_input_params in metadata
-    #     :return:
-    #     """
-    #     return self.params
-=======
-        return self.transformer
->>>>>>> 420774f8
+        return self.transformer