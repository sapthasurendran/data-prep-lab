name: Stop Ray Cluster
description: Cleans and shutdowns the Ray cluster

inputs:
    - { name: ray_name, type: String, description: "Ray cluster user name" }
    - { name: run_id, type: String, description: "The KFP Run ID" }
    - { name: server_url, type: String, default: "", description: "url of api server" }

implementation:
    container:
<<<<<<< HEAD
        image: quay.io/dataprep1/data-prep-kit/kfp-data-processing:0.1.1-dev0
=======
        image: quay.io/dataprep1/data-prep-kit/kfp-data-processing:0.1.1
>>>>>>> 20520dd9
        # command is a list of strings (command-line arguments).
        # The YAML language has two syntaxes for lists and you can use either of them.
        # Here we use the "flow syntax" - comma-separated strings inside square brackets.
        command: [
                python,
                # Force the stdout and stderr streams to be unbuffered
                -u,
                # Path of the program inside the container
                /pipelines/component/src/delete_ray_cluster.py,
                --ray_name,
                { inputValue: ray_name },
                --run_id,
                { inputValue: run_id },
                --server_url,
                { inputValue: server_url },
            ]<|MERGE_RESOLUTION|>--- conflicted
+++ resolved
@@ -8,11 +8,7 @@
 
 implementation:
     container:
-<<<<<<< HEAD
-        image: quay.io/dataprep1/data-prep-kit/kfp-data-processing:0.1.1-dev0
-=======
         image: quay.io/dataprep1/data-prep-kit/kfp-data-processing:0.1.1
->>>>>>> 20520dd9
         # command is a list of strings (command-line arguments).
         # The YAML language has two syntaxes for lists and you can use either of them.
         # Here we use the "flow syntax" - comma-separated strings inside square brackets.
