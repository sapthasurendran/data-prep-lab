[project]
name = "data_prep_toolkit_kfp_v2"
<<<<<<< HEAD
version = "0.2.1.dev3"
requires-python = ">=3.10"
=======
version = "0.2.2.dev0"
requires-python = ">=3.10,<3.12"
>>>>>>> cca4c82e
description = "Data Preparation Kit Library. KFP support"
license = {text = "Apache-2.0"}
readme = {file = "README.md", content-type = "text/markdown"}
authors = [
    { name = "Boris Lublinsky", email = "blublinsky@ibm.com" },
    { name = "Alexey Roytman", email = "roytman@il.ibm.com" },
    { name = "Mohammad Nassar", email = "Mohammad.Nassar@ibm.com" },
    { name = "Revital Eres", email = "eres@il.ibm.com" },
]
dependencies = [
    "kfp==2.8.0",
    "kfp-kubernetes==1.2.0",
    "data-prep-toolkit-kfp-shared==0.2.2.dev0",
]

[build-system]
requires = ["setuptools>=68.0.0", "wheel", "setuptools_scm[toml]>=7.1.0"]
build-backend = "setuptools.build_meta"

[project.optional-dependencies]
dev = [
    "twine",
    "pytest>=7.3.2",
    "pytest-dotenv>=0.5.2",
    "pytest-env>=1.0.0",
    "pre-commit>=3.3.2",
    "pytest-cov>=4.1.0",
    "pytest-mock>=3.10.0",
]

[options]
package_dir = ["src"]

[options.packages.find]
where = ["src/workflow_support"]

[tool.pytest.ini_options]
addopts = "--cov --cov-report term-missing --cov-fail-under 10"
markers = ["unit: unit tests", "integration: integration tests"]

[tool.coverage.run]
include = ["src/*"]<|MERGE_RESOLUTION|>--- conflicted
+++ resolved
@@ -1,12 +1,7 @@
 [project]
 name = "data_prep_toolkit_kfp_v2"
-<<<<<<< HEAD
-version = "0.2.1.dev3"
-requires-python = ">=3.10"
-=======
 version = "0.2.2.dev0"
-requires-python = ">=3.10,<3.12"
->>>>>>> cca4c82e
+requires-python = ">=3.10,<3.13"
 description = "Data Preparation Kit Library. KFP support"
 license = {text = "Apache-2.0"}
 readme = {file = "README.md", content-type = "text/markdown"}
